--- conflicted
+++ resolved
@@ -1,160 +1,3 @@
-<<<<<<< HEAD
-import streamlit as st
-import pandas as pd
-import torch
-import json
-import nltk
-import re
-from nltk.corpus import stopwords
-from nltk.stem import WordNetLemmatizer
-from nltk.tokenize import word_tokenize
-from torch import nn
-import urllib.request
-import os
-
-# ----- Setup -----
-device = torch.device("cuda" if torch.cuda.is_available() else "cpu")
-st.set_page_config(page_title="Toxicity Detection App")
-
-# Download nltk data if needed
-nltk.download('punkt')
-nltk.download('stopwords')
-nltk.download('wordnet')
-
-# ----- Load files from GitHub -----
-repo_url = "https://raw.githubusercontent.com/AshvinAK17/Comment-Toxicity/master/"
-
-# Helper: download file if not exists locally
-def download_if_not_exists(filename, url):
-    if not os.path.exists(filename):
-        urllib.request.urlretrieve(url, filename)
-
-# Download needed files
-download_if_not_exists("word2idx.json", repo_url + "word2idx.json")
-download_if_not_exists("BiLSTM_metrics.json", repo_url + "BiLSTM_metrics.json")
-download_if_not_exists("BiLSTM_model.pth", "https://github.com/AshvinAK17/Comment-Toxicity/raw/master/BiLSTM_model.pth")
-
-# Load word2idx
-with open("word2idx.json") as f:
-    word2idx = json.load(f)
-
-# Load metrics
-metrics = {}
-with open("BiLSTM_metrics.json") as f:
-    metrics["BiLSTM"] = json.load(f)
-
-label_cols = ['toxic', 'severe_toxic', 'obscene', 'threat', 'insult', 'identity_hate']
-vocab_size = len(word2idx)
-emb_dim = 192
-hidden_dim = 96
-output_dim = len(label_cols)
-
-# ----- BiLSTM Model -----
-class BiLSTM(nn.Module):
-    def __init__(self, vocab_size, emb_dim, hidden_dim, output_dim):
-        super(BiLSTM, self).__init__()
-        self.embedding = nn.Embedding(vocab_size, emb_dim, padding_idx=0)
-        self.lstm = nn.LSTM(emb_dim, hidden_dim, bidirectional=True, batch_first=True)
-        self.classifier = nn.Sequential(
-            nn.Linear(hidden_dim * 2, hidden_dim),
-            nn.ReLU(),
-            nn.Dropout(0.2),
-            nn.Linear(hidden_dim, output_dim),
-        )
-    def forward(self, x):
-        x = self.embedding(x)
-        _, (hidden, _) = self.lstm(x)
-        concat = torch.cat((hidden[-2], hidden[-1]), dim=1)
-        return self.classifier(concat)
-
-# Load trained BiLSTM model
-models = {}
-bilstm_model = BiLSTM(vocab_size, emb_dim, hidden_dim, output_dim).to(device)
-bilstm_model.load_state_dict(torch.load("BiLSTM_model.pth", map_location=device))
-bilstm_model.eval()
-models["BiLSTM"] = bilstm_model
-
-# ----- Text preprocessing -----
-sw = set(stopwords.words("english"))
-lemmatizer = WordNetLemmatizer()
-
-def clean_text(text):
-    text = text.lower()
-    text = re.sub(r"what's", "what is ", text)
-    text = re.sub(r"\'s", " ", text)
-    text = re.sub(r"\'ve", " have ", text)
-    text = re.sub(r"can't", "can not ", text)
-    text = re.sub(r"n't", " not ", text)
-    text = re.sub(r"i'm", "i am ", text)
-    text = re.sub(r"\'re", " are ", text)
-    text = re.sub(r"\'d", " would ", text)
-    text = re.sub(r"\'ll", " will ", text)
-    text = re.sub(r"\'scuse", " excuse ", text)
-    tokens = word_tokenize(text)
-    tokens = [lemmatizer.lemmatize(t) for t in tokens if t.isalpha() and t not in sw and len(t)>=4]
-    return tokens
-
-def text_to_tensor(tokens):
-    indices = [word2idx.get(word, word2idx["<UNK>"]) for word in tokens]
-    tensor = torch.tensor(indices, dtype=torch.long).unsqueeze(0).to(device)
-    return tensor
-
-# ----- Streamlit UI -----
-st.title("Comment Toxicity Detection")
-
-tab1, tab2, tab3 = st.tabs(["💬Single Comment", "📈 Metrics & Insights", "📁 Bulk CSV"])
-
-with tab1:
-    st.subheader("Enter a comment to check toxicity:")
-    user_input = st.text_area("Comment", height=100)
-    selected_model = "BiLSTM"
-    if st.button("Predict"):
-        if user_input.strip():
-            tokens = clean_text(user_input)
-            tensor = text_to_tensor(tokens)
-            with torch.no_grad():
-                logits = models[selected_model](tensor)
-                probs = torch.sigmoid(logits).cpu().numpy()[0]
-                binary_preds = (probs > 0.5).astype(int)
-            result = {label: int(pred) for label, pred in zip(label_cols, binary_preds)}
-            st.write("### Prediction:")
-            st.json(result)
-        else:
-            st.warning("Please enter a comment!")
-
-with tab2:
-    st.subheader("📊 Model Performance Metrics")
-    st.write("**BiLSTM**")
-    st.json(metrics["BiLSTM"])
-
-with tab3:
-    st.subheader("📁 Upload CSV for bulk prediction")
-    st.caption("⚠️ CSV must have only two columns: `id` and `comment_text`")
-    uploaded = st.file_uploader("Upload CSV file", type="csv")
-    if uploaded:
-        df = pd.read_csv(uploaded)
-        if "comment_text" not in df.columns:
-            st.error("CSV must have a 'comment_text' column!")
-        else:
-            all_preds = []
-            for text in df['comment_text']:
-                tokens = clean_text(str(text))
-                tensor = text_to_tensor(tokens)
-                with torch.no_grad():
-                    logits = models["BiLSTM"](tensor)
-                    probs = torch.sigmoid(logits).cpu().numpy()[0]
-                    binary_preds = (probs > 0.5).astype(int)
-                all_preds.append(binary_preds)
-            pred_df = pd.DataFrame(all_preds, columns=label_cols)
-            output = pd.concat([df.reset_index(drop=True), pred_df], axis=1)
-            st.write("### Predictions:")
-            st.dataframe(output)
-            csv = output.to_csv(index=False).encode('utf-8')
-            st.download_button("Download predictions as CSV", csv, "bulk_predictions.csv", "text/csv")
-
-st.markdown("---")
-st.caption(" 🛠️ Built with PyTorch & Streamlit | Ashvin’s Toxicity Detection App")
-=======
 import streamlit as st
 import pandas as pd
 import torch
@@ -311,5 +154,4 @@
             st.download_button("Download predictions as CSV", csv, "bulk_predictions.csv", "text/csv")
 
 st.markdown("---")
-st.caption(" 🛠️ Built with PyTorch & Streamlit | Ashvin’s Toxicity Detection App")
->>>>>>> 823d2a70
+st.caption(" 🛠️ Built with PyTorch & Streamlit | Ashvin’s Toxicity Detection App")