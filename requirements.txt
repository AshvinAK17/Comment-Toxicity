--- conflicted
+++ resolved
@@ -1,13 +1,5 @@
-<<<<<<< HEAD
 torch
 pandas
 scikit-learn
 nltk
-streamlit
-=======
-torch
-pandas
-scikit-learn
-nltk
-streamlit
->>>>>>> 823d2a70
+streamlit